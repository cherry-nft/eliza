#!/bin/bash

# Check if an argument is provided
if [ -z "$1" ]; then
    echo "Usage: $0 {build|run|start|bash}"
    exit 1
fi

# Execute the corresponding command based on the argument
case "$1" in
    build)
        docker build --platform linux/amd64 -t eliza .
        ;;
    run)
        # Ensure the container is not already running
        if [ "$(docker ps -q -f name=eliza)" ]; then
            echo "Container 'eliza' is already running. Stopping it first."
            docker stop eliza
            docker rm eliza
        fi

        # Define base directories to mount
        BASE_MOUNTS=(
            "characters:/app/characters"
            ".env:/app/.env"
            "agent:/app/agent"
            "docs:/app/docs"
            "scripts:/app/scripts"
        )

        # Define package directories to mount
        PACKAGES=(
            "adapter-postgres"
            "adapter-sqlite"
            "adapter-sqljs"
            "adapter-supabase"
            "client-auto"
            "client-direct"
            "client-discord"
            "client-telegram"
            "client-twitter"
            "core"
            "plugin-bootstrap"
            "plugin-image-generation"
            "plugin-node"
            "plugin-solana"
<<<<<<< HEAD
            "plugin-evm"
=======
            "plugin-tee"
>>>>>>> 1471a163
        )

        # Start building the docker run command
        CMD="docker run --platform linux/amd64 -p 3000:3000 -d"

        # Add base mounts
        for mount in "${BASE_MOUNTS[@]}"; do
            CMD="$CMD -v \"$(pwd)/$mount\""
        done

        # Add package mounts
        for package in "${PACKAGES[@]}"; do
            CMD="$CMD -v \"$(pwd)/packages/$package/src:/app/packages/$package/src\""
        done

        # Add core types mount separately (special case)
        CMD="$CMD -v \"$(pwd)/packages/core/types:/app/packages/core/types\""

        # Add container name and image
        CMD="$CMD --name eliza eliza"

        # Execute the command
        eval $CMD
        ;;
    start)
        docker start eliza
        ;;
    bash)
        # Check if the container is running before executing bash
        if [ "$(docker ps -q -f name=eliza)" ]; then
            docker exec -it eliza bash
        else
            echo "Container 'eliza' is not running. Please start it first."
            exit 1
        fi
        ;;
    *)
        echo "Invalid option: $1"
        echo "Usage: $0 {build|run|start|bash}"
        exit 1
        ;;
esac<|MERGE_RESOLUTION|>--- conflicted
+++ resolved
@@ -44,11 +44,8 @@
             "plugin-image-generation"
             "plugin-node"
             "plugin-solana"
-<<<<<<< HEAD
             "plugin-evm"
-=======
             "plugin-tee"
->>>>>>> 1471a163
         )
 
         # Start building the docker run command
