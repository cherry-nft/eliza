--- conflicted
+++ resolved
@@ -319,16 +319,10 @@
             modelClass: ModelClass.MEDIUM,
         });
 
-<<<<<<< HEAD
-        if (!shouldRespond) {
-            elizaLogger.log("Not responding to message");
-            return { text: "", action: "IGNORE" };
-=======
         // Promise<"RESPOND" | "IGNORE" | "STOP" | null> {
         if (shouldRespond !== "RESPOND") {
-            console.log("Not responding to message");
+            elizaLogger.log("Not responding to message");
             return { text: "Response Decision:", action: shouldRespond };
->>>>>>> 80a1b0c0
         }
 
         const context = composeContext({
